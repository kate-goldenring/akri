use super::super::BROKER_POD_COUNT_METRIC;
use super::{pod_action::PodAction, pod_action::PodActionInfo};
use akri_shared::{
    akri::{configuration::BrokerSpec, instance::Instance, AKRI_PREFIX},
    k8s::{
        self, job, pod,
        pod::{AKRI_INSTANCE_LABEL_NAME, AKRI_TARGET_NODE_LABEL_NAME},
        KubeInterface, OwnershipInfo, OwnershipType,
    },
};
use async_std::sync::Mutex;
use futures::{StreamExt, TryStreamExt};
use k8s_openapi::api::batch::v1::JobSpec;
use k8s_openapi::api::core::v1::{Pod, PodSpec};
use kube::api::{Api, ListParams};
use kube_runtime::watcher::{watcher, Event};
use log::{error, info, trace};
use std::collections::HashMap;
use std::sync::Arc;
/// Length of time a Pod can be pending before we give up and retry
pub const PENDING_POD_GRACE_PERIOD_MINUTES: i64 = 5;
/// Length of time a Pod can be in an error state before we retry
pub const FAILED_POD_GRACE_PERIOD_MINUTES: i64 = 0;

/// Instance action types
///
/// Instance actions describe the types of actions the Controller can
/// react to for Instances.
///
/// This will determine what broker management actions to take (if any)
///
///   | --> InstanceAction::Add
///                 | --> No broker => Do nothing
///                 | --> <BrokerSpec::BrokerJobSpec> => Deploy a Job
///                 | --> <BrokerSpec::BrokerPodSpec> => Deploy Pod to each Node on Instance's `nodes` list (up to `capacity` total)
///   | --> InstanceAction::Remove
///                 | --> No broker => Do nothing
///                 | --> <BrokerSpec::BrokerJobSpec> => Delete all Jobs labeled with the Instance name
///                 | --> <BrokerSpec::BrokerPodSpec> => Delete all Pods labeled with the Instance name
///   | --> InstanceAction::Update
///                 | --> No broker => Do nothing
///                 | --> <BrokerSpec::BrokerJobSpec> => No nothing
///                 | --> <BrokerSpec::BrokerPodSpec> => Ensure that each Node on Instance's `nodes` list (up to `capacity` total) have a Pod
///
#[derive(Clone, Debug, PartialEq)]
pub enum InstanceAction {
    /// An Instance is added
    Add,
    /// An Instance is removed
    Remove,
    /// An Instance is updated
    Update,
}

/// This invokes an internal method that watches for Instance events
pub async fn handle_existing_instances(
) -> Result<(), Box<dyn std::error::Error + Send + Sync + 'static>> {
    internal_handle_existing_instances(&k8s::KubeImpl::new().await?).await
}

/// This invokes an internal method that watches for Instance events
pub async fn do_instance_watch(
    synchronization: Arc<Mutex<()>>,
) -> Result<(), Box<dyn std::error::Error + Send + Sync + 'static>> {
    // Watch for instance changes
    internal_do_instance_watch(&synchronization, &k8s::KubeImpl::new().await?).await
}

/// This invokes an internal method that watches for Instance events
async fn internal_handle_existing_instances(
    kube_interface: &impl KubeInterface,
) -> Result<(), Box<dyn std::error::Error + Send + Sync + 'static>> {
    let mut tasks = Vec::new();

    // Handle existing instances
    let pre_existing_instances = kube_interface.get_instances().await?;
    for instance in pre_existing_instances {
        tasks.push(tokio::spawn(async move {
            let inner_kube_interface = k8s::KubeImpl::new().await.unwrap();
            handle_instance_change(&instance, &InstanceAction::Update, &inner_kube_interface)
                .await
                .unwrap();
        }));
    }
    futures::future::try_join_all(tasks).await?;
    Ok(())
}

async fn internal_do_instance_watch(
    synchronization: &Arc<Mutex<()>>,
    kube_interface: &impl KubeInterface,
) -> Result<(), Box<dyn std::error::Error + Send + Sync + 'static>> {
    trace!("internal_do_instance_watch - enter");
    let resource = Api::<Instance>::all(kube_interface.get_kube_client());
    let watcher = watcher(resource, ListParams::default());
    let mut informer = watcher.boxed();
    let mut first_event = true;
    // Currently, this does not handle None except to break the
    // while.
    while let Some(event) = informer.try_next().await? {
        // Aquire lock to ensure cleanup_instance_and_configuration_svcs and the
        // inner loop handle_instance call in internal_do_instance_watch
        // cannot execute at the same time.
        let _lock = synchronization.lock().await;
        trace!("internal_do_instance_watch - aquired sync lock");
        handle_instance(event, kube_interface, &mut first_event).await?;
    }
    Ok(())
}

/// This takes an event off the Instance stream and delegates it to the
/// correct function based on the event type.
async fn handle_instance(
    event: Event<Instance>,
    kube_interface: &impl KubeInterface,
    first_event: &mut bool,
) -> anyhow::Result<()> {
    trace!("handle_instance - enter");
    match event {
        Event::Applied(instance) => {
            info!(
                "handle_instance - added or modified Akri Instance {:?}: {:?}",
                instance.metadata.name, instance.spec
            );
            // TODO: consider renaming `InstanceAction::Add` to `InstanceAction::AddOrUpdate`
            // to reflect that this could also be an Update event. Or as we do more specific
            // inspection in future, delineation may be useful.
            handle_instance_change(&instance, &InstanceAction::Add, kube_interface).await?;
        }
        Event::Deleted(instance) => {
            info!(
                "handle_instance - deleted Akri Instance {:?}: {:?}",
                instance.metadata.name, instance.spec
            );
            handle_instance_change(&instance, &InstanceAction::Remove, kube_interface).await?;
        }
        Event::Restarted(_instances) => {
            if *first_event {
                info!("handle_instance - watcher started");
            } else {
                return Err(anyhow::anyhow!(
                    "Instance watcher restarted - throwing error to restart controller"
                ));
            }
        }
    }
    *first_event = false;
    Ok(())
}

/// PodContext stores a set of details required to track/create/delete broker
/// Pods.
///
/// The PodContext stores what is required to determine how to handle a
/// specific Node's protocol broker Pod.
///
/// * the node is described by node_name
/// * the protocol (or capability) is described by instance_name and namespace
/// * what to do with the broker Pod is described by action
// TODO: add Pod name so does not need to be
// generated on deletes and remove Option wrappers.
#[derive(Clone, Debug, PartialEq)]
<<<<<<< HEAD
struct PodContext {
    pod_name: String,
    node_name: Option<String>,
=======
pub(crate) struct PodContext {
    pub(crate) node_name: Option<String>,
>>>>>>> 8d4ec4c3
    namespace: Option<String>,
    action: PodAction,
}

pub(crate) fn create_pod_context(k8s_pod: &Pod, action: PodAction) -> anyhow::Result<PodContext> {
    let pod_name = k8s_pod.metadata.name.as_ref().unwrap();
    let labels = &k8s_pod
        .metadata
        .labels
        .as_ref()
        .ok_or_else(|| anyhow::anyhow!("no labels found for Pod {:?}", pod_name))?;
    // Early exits above ensure unwrap will not panic
    let node_to_run_pod_on = labels.get(AKRI_TARGET_NODE_LABEL_NAME).ok_or_else(|| {
        anyhow::anyhow!(
            "no {} label found for {:?}",
            AKRI_TARGET_NODE_LABEL_NAME,
            pod_name
        )
    })?;

    Ok(PodContext {
        node_name: Some(node_to_run_pod_on.to_string()),
        namespace: k8s_pod.metadata.namespace.clone(),
        action,
    })
}

/// This finds what to do with a given broker Pod based on its current state and
/// the Instance event action.  If this method has enough information,
/// it will update the nodes_to_act_on map with the required action.
fn determine_action_for_pod(
    k8s_pod: &Pod,
    action: &InstanceAction,
    nodes_to_act_on: &mut HashMap<String, PodContext>,
) -> anyhow::Result<()> {
    let pod_name = k8s_pod.metadata.name.as_ref().unwrap();
    let pod_phase = k8s_pod
        .status
        .as_ref()
        .ok_or_else(|| anyhow::anyhow!("No pod status found for Pod {:?}", pod_name))?
        .phase
        .as_ref()
        .ok_or_else(|| anyhow::anyhow!("No pod phase found for Pod {:?}", pod_name))?;

<<<<<<< HEAD
    let mut update_pod_context = PodContext {
        pod_name: k8s_pod.metadata.name.clone().unwrap(),
        node_name: Some(node_to_run_pod_on.to_string()),
        namespace: k8s_pod.metadata.namespace.clone(),
        action: PodAction::NoAction,
    };
=======
    let mut update_pod_context = create_pod_context(k8s_pod, PodAction::NoAction)?;
    let node_to_run_pod_on = update_pod_context.node_name.as_ref().unwrap();
>>>>>>> 8d4ec4c3

    // Early exits above ensure unwrap will not panic
    let pod_start_time = k8s_pod.status.as_ref().unwrap().start_time.clone();

    let pod_action_info = PodActionInfo {
        pending_grace_time_in_minutes: PENDING_POD_GRACE_PERIOD_MINUTES,
        ended_grace_time_in_minutes: FAILED_POD_GRACE_PERIOD_MINUTES,
        phase: pod_phase.to_string(),
        instance_action: action.clone(),
        status_start_time: pod_start_time,
        unknown_node: !nodes_to_act_on.contains_key(node_to_run_pod_on),
        trace_node_name: k8s_pod.metadata.name.clone().unwrap(),
    };
    update_pod_context.action = pod_action_info.select_pod_action()?;
    nodes_to_act_on.insert(node_to_run_pod_on.to_string(), update_pod_context);
    Ok(())
}

/// This handles Instance deletion event by deleting the
/// broker Pod, the broker Service (if there are no remaining broker Pods),
/// and the capability Service (if there are no remaining capability Pods).
async fn handle_deletion_work(
    instance_name: &str,
    configuration_name: &str,
    instance_shared: bool,
    node_to_delete_pod: &str,
    context: &PodContext,
    kube_interface: &impl KubeInterface,
) -> anyhow::Result<()> {
    let context_node_name = context.node_name.as_ref().ok_or_else(|| {
        anyhow::anyhow!(
            "handle_deletion_work - Context node_name is missing for {}: {:?}",
            node_to_delete_pod,
            context
        )
    })?;
    let context_namespace = context.namespace.as_ref().ok_or_else(|| {
        anyhow::anyhow!(
            "handle_deletion_work - Context namespace is missing for {}: {:?}",
            node_to_delete_pod,
            context
        )
    })?;

    trace!(
        "handle_deletion_work - pod::create_broker_app_name({:?}, {:?}, {:?}, {:?})",
        &instance_name,
        context_node_name,
        instance_shared,
        &"pod".to_string()
    );
<<<<<<< HEAD
    let pod_app_name = context.pod_name.as_ref();
=======
    let pod_app_name = pod::create_broker_app_name(
        instance_name,
        Some(context_node_name),
        instance_shared,
        &"pod".to_string(),
    );
>>>>>>> 8d4ec4c3
    trace!(
        "handle_deletion_work - pod::remove_pod name={:?}, namespace={:?}",
        &pod_app_name,
        &context_namespace
    );
    kube_interface
        .remove_pod(&pod_app_name, context_namespace)
        .await?;
    trace!("handle_deletion_work - pod::remove_pod succeeded",);
    BROKER_POD_COUNT_METRIC
        .with_label_values(&[configuration_name, context_node_name])
        .dec();
    Ok(())
}

#[cfg(test)]
mod handle_deletion_work_tests {
    use super::*;
    use akri_shared::k8s::MockKubeInterface;

    #[tokio::test]
    async fn test_handle_deletion_work_with_no_node_name() {
        let _ = env_logger::builder().is_test(true).try_init();

        let context = PodContext {
            pod_name: "todo".to_string(),
            node_name: None,
            namespace: Some("namespace".into()),
            action: PodAction::NoAction,
        };

        assert!(handle_deletion_work(
            "instance_name",
            "configuration_name",
            true,
            "node_to_delete_pod",
            &context,
            &MockKubeInterface::new(),
        )
        .await
        .is_err());
    }

    #[tokio::test]
    async fn test_handle_deletion_work_with_no_namespace() {
        let _ = env_logger::builder().is_test(true).try_init();

        let context = PodContext {
            node_name: Some("node-a".into()),
            namespace: None,
            action: PodAction::NoAction,
        };

        assert!(handle_deletion_work(
            "instance_name",
            "configuration_name",
            true,
            "node_to_delete_pod",
            &context,
            &MockKubeInterface::new(),
        )
        .await
        .is_err());
    }
}

/// This handles Instance addition event by creating the
/// broker Pod, the broker Service, and the capability Service.
/// TODO: reduce parameters by passing Instance object instead of
/// individual fields
#[allow(clippy::too_many_arguments)]
async fn handle_addition_work(
    instance_name: &str,
    instance_uid: &str,
    instance_namespace: &str,
    instance_class_name: &str,
    instance_shared: bool,
    new_node: &str,
    podspec: &PodSpec,
    kube_interface: &impl KubeInterface,
) -> anyhow::Result<()> {
    trace!(
        "handle_addition_work - Create new Pod for Node={:?}",
        new_node
    );
    let capability_id = format!("{}/{}", AKRI_PREFIX, instance_name);
    let new_pod = pod::create_new_pod_from_spec(
        instance_namespace,
        instance_name,
        instance_class_name,
        OwnershipInfo::new(
            OwnershipType::Instance,
            instance_name.to_string(),
            instance_uid.to_string(),
        ),
        &capability_id,
        &new_node.to_string(),
        instance_shared,
        podspec,
    )?;

    trace!("handle_addition_work - New pod spec={:?}", new_pod);

    kube_interface
        .create_pod(&new_pod, instance_namespace)
        .await?;
    trace!("handle_addition_work - pod::create_pod succeeded",);
    BROKER_POD_COUNT_METRIC
        .with_label_values(&[instance_class_name, new_node])
        .inc();

    Ok(())
}

/// Handle Instance change by
/// 1) checking to make sure the Instance's Configuration exists
/// 2) calling the appropriate handler depending on the broker type (Pod or Job) if any
pub async fn handle_instance_change(
    instance: &Instance,
    action: &InstanceAction,
    kube_interface: &impl KubeInterface,
) -> anyhow::Result<()> {
    trace!("handle_instance_change - enter {:?}", action);
    let instance_name = instance.metadata.name.clone().unwrap();
    let instance_namespace =
        instance.metadata.namespace.as_ref().ok_or_else(|| {
            anyhow::anyhow!("Namespace not found for instance: {}", &instance_name)
        })?;
    let configuration = match kube_interface
        .find_configuration(&instance.spec.configuration_name, instance_namespace)
        .await
    {
        Ok(config) => config,
        _ => {
            if action != &InstanceAction::Remove {
                // In this scenario, a configuration has been deleted without the Akri Agent deleting the associated Instances.
                // Furthermore, Akri Agent is still modifying the Instances. This should not happen beacuse Agent
                // is designed to shutdown when it's Configuration watcher fails.
                error!(
                        "handle_instance_change - no configuration found for {:?} yet instance {:?} exists - check that device plugin is running properly",
                        &instance.spec.configuration_name, &instance.metadata.name
                    );
            }
            return Ok(());
        }
    };
    if let Some(broker_spec) = &configuration.spec.broker_spec {
        match broker_spec {
            BrokerSpec::BrokerPodSpec(p) => {
                handle_instance_change_pod(instance, p, action, kube_interface).await
            }
            BrokerSpec::BrokerJobSpec(j) => {
                handle_instance_change_job(
                    instance.clone(),
                    *configuration.metadata.generation.as_ref().unwrap(),
                    j,
                    action,
                    kube_interface,
                )
                .await
            }
        }
    } else {
        Ok(())
    }
}

/// Called when an Instance has changed that requires a Job broker. Action determined by InstanceAction.
/// InstanceAction::Add =>  Deploy a Job with JobSpec from Configuration. Label with Instance name.
/// InstanceAction::Remove => Delete all Jobs labeled with the Instance name
/// InstanceAction::Update => No nothing
pub async fn handle_instance_change_job(
    instance: Instance,
    config_generation: i64,
    job_spec: &JobSpec,
    action: &InstanceAction,
    kube_interface: &impl KubeInterface,
) -> anyhow::Result<()> {
    trace!("handle_instance_change_job - enter {:?}", action);
    // Create name for Job. Includes Configuration generation in the suffix
    // to track what version of the Configuration the Job is associated with.
    let job_name = pod::create_broker_app_name(
        instance.metadata.name.as_ref().unwrap(),
        None,
        instance.spec.shared,
        &format!("{}-job", config_generation),
    );

    let instance_name = instance.metadata.name.as_ref().unwrap();
    let instance_namespace = instance.metadata.namespace.as_ref().unwrap();
    let instance_uid = instance
        .metadata
        .uid
        .as_ref()
        .ok_or_else(|| anyhow::anyhow!("UID not found for instance: {}", &instance_name))?;
    match action {
        InstanceAction::Add => {
            trace!("handle_instance_change_job - instance added");
            let capability_id = format!("{}/{}", AKRI_PREFIX, instance_name);
            let new_job = job::create_new_job_from_spec(
                &instance,
                OwnershipInfo::new(
                    OwnershipType::Instance,
                    instance_name.to_string(),
                    instance_uid.to_string(),
                ),
                &capability_id,
                job_spec,
                &job_name,
            )?;
            kube_interface
                .create_job(&new_job, instance_namespace)
                .await?;
        }
        InstanceAction::Remove => {
            trace!("handle_instance_change_job - instance removed");
            // Find all jobs with the label
            let instance_jobs = kube_interface
                .find_jobs_with_label(&format!("{}={}", AKRI_INSTANCE_LABEL_NAME, instance_name))
                .await?;
            let delete_tasks = instance_jobs.into_iter().map(|j| async move {
                kube_interface
                    .remove_job(
                        j.metadata.name.as_ref().unwrap(),
                        j.metadata.namespace.as_ref().unwrap(),
                    )
                    .await
            });

            futures::future::try_join_all(delete_tasks).await?;
        }
        InstanceAction::Update => {
            trace!("handle_instance_change_job - instance updated");
            // TODO: Broker could have encountered unexpected admission error and need to be removed and added
        }
    }
    Ok(())
}

/// Called when an Instance has changed that requires a Pod broker.
/// Action determined by InstanceAction and changes to the Instance's `nodes` list.
/// Starts broker Pods that are missing and stops Pods that are no longer needed.
/// InstanceAction::Add =>  Deploy Pod to each Node on Instance's `nodes` list (up to `capacity` total)
/// InstanceAction::Remove => Delete all Pods labeled with the Instance name
/// InstanceAction::Update => Ensure that each Node on Instance's `nodes` list (up to `capacity` total) have a Pod
pub async fn handle_instance_change_pod(
    instance: &Instance,
    podspec: &PodSpec,
    action: &InstanceAction,
    kube_interface: &impl KubeInterface,
) -> anyhow::Result<()> {
    trace!("handle_instance_change_pod - enter {:?}", action);

    let instance_name = instance.metadata.name.clone().unwrap();

    // If InstanceAction::Remove, assume all nodes require PodAction::NoAction (reflect that there is no running Pod unless we find one)
    // Otherwise, assume all nodes require PodAction::Add (reflect that there is no running Pod, unless we find one)
    let default_action = match action {
        InstanceAction::Remove => PodAction::NoAction,
        _ => PodAction::Add,
    };
    let mut nodes_to_act_on: HashMap<String, PodContext> = instance
        .spec
        .nodes
        .iter()
        .map(|node| {
            (
                node.to_string(),
                PodContext {
                    pod_name: String::new(),
                    node_name: None,
                    namespace: None,
                    action: default_action,
                },
            )
        })
        .collect();
    trace!(
        "handle_instance_change - nodes tracked from instance={:?}",
        nodes_to_act_on
    );

    trace!(
        "handle_instance_change - find all pods that have {}={}",
        AKRI_INSTANCE_LABEL_NAME,
        instance_name
    );
    let instance_pods = kube_interface
        .find_pods_with_label(&format!("{}={}", AKRI_INSTANCE_LABEL_NAME, instance_name))
        .await?;
    trace!(
        "handle_instance_change - found {} pods",
        instance_pods.items.len()
    );

    trace!("handle_instance_change - update actions based on the existing pods");
    // By default, assume any pod tracked by the instance need to be added.
    // Query the existing pods to see if some of these are already added, or
    // need to be removed
    instance_pods
        .items
        .iter()
        .try_for_each(|x| determine_action_for_pod(x, action, &mut nodes_to_act_on))?;

    trace!(
        "handle_instance_change - nodes tracked after querying existing pods={:?}",
        nodes_to_act_on
    );
    do_pod_action_for_nodes(nodes_to_act_on, instance, podspec, kube_interface).await?;
    trace!("handle_instance_change - exit");

    Ok(())
}

pub(crate) async fn do_pod_action_for_nodes(
    nodes_to_act_on: HashMap<String, PodContext>,
    instance: &Instance,
    podspec: &PodSpec,
    kube_interface: &impl KubeInterface,
) -> anyhow::Result<()> {
    trace!("do_pod_action_for_nodes - enter");
    // Iterate over nodes_to_act_on where value == (PodAction::Remove | PodAction::RemoveAndAdd)
    for (node_to_delete_pod, context) in nodes_to_act_on.iter().filter(|&(_, v)| {
        ((v.action) == PodAction::Remove) | ((v.action) == PodAction::RemoveAndAdd)
    }) {
        handle_deletion_work(
            instance.metadata.name.as_ref().unwrap(),
            &instance.spec.configuration_name,
            instance.spec.shared,
            node_to_delete_pod,
            context,
            kube_interface,
        )
        .await?
    }

    let nodes_to_add = nodes_to_act_on
        .iter()
        .filter_map(|(node, context)| {
            if ((context.action) == PodAction::Add) | ((context.action) == PodAction::RemoveAndAdd)
            {
                Some(node.to_string())
            } else {
                None
            }
        })
        .collect::<Vec<String>>();

    // Iterate over nodes_to_act_on where value == (PodAction::Add | PodAction::RemoveAndAdd)
    for new_node in nodes_to_add {
        handle_addition_work(
            instance.metadata.name.as_ref().unwrap(),
            instance.metadata.uid.as_ref().unwrap(),
            instance.metadata.namespace.as_ref().unwrap(),
            &instance.spec.configuration_name,
            instance.spec.shared,
            &new_node,
            podspec,
            kube_interface,
        )
        .await?;
    }
    Ok(())
}

#[cfg(test)]
mod handle_instance_tests {
    use super::super::shared_test_utils::config_for_tests;
    use super::super::shared_test_utils::config_for_tests::PodList;
    use super::*;
    use akri_shared::{
        akri::instance::Instance,
        k8s::{pod::AKRI_INSTANCE_LABEL_NAME, MockKubeInterface},
        os::file,
    };
    use chrono::prelude::*;
    use chrono::Utc;
    use mockall::predicate::*;

    fn configure_find_pods_with_phase(
        mock: &mut MockKubeInterface,
        pod_selector: &'static str,
        result_file: &'static str,
        specified_phase: &'static str,
    ) {
        trace!(
            "mock.expect_find_pods_with_label pod_selector:{}",
            pod_selector
        );
        mock.expect_find_pods_with_label()
            .times(1)
            .withf(move |selector| selector == pod_selector)
            .returning(move |_| {
                let pods_json = file::read_file_to_string(result_file);
                let phase_adjusted_json = pods_json.replace(
                    "\"phase\": \"Running\"",
                    &format!("\"phase\": \"{}\"", specified_phase),
                );
                let pods: PodList = serde_json::from_str(&phase_adjusted_json).unwrap();
                Ok(pods)
            });
    }

    fn configure_find_pods_with_phase_and_start_time(
        mock: &mut MockKubeInterface,
        pod_selector: &'static str,
        result_file: &'static str,
        specified_phase: &'static str,
        start_time: DateTime<Utc>,
    ) {
        trace!(
            "mock.expect_find_pods_with_label pod_selector:{}",
            pod_selector
        );
        mock.expect_find_pods_with_label()
            .times(1)
            .withf(move |selector| selector == pod_selector)
            .returning(move |_| {
                let pods_json = file::read_file_to_string(result_file);
                let phase_adjusted_json = pods_json.replace(
                    "\"phase\": \"Running\"",
                    &format!("\"phase\": \"{}\"", specified_phase),
                );
                let start_time_adjusted_json = phase_adjusted_json.replace(
                    "\"startTime\": \"2020-02-25T20:48:03Z\"",
                    &format!(
                        "\"startTime\": \"{}\"",
                        start_time.format("%Y-%m-%dT%H:%M:%SZ")
                    ),
                );
                let pods: PodList = serde_json::from_str(&start_time_adjusted_json).unwrap();
                Ok(pods)
            });
    }

    fn configure_find_pods_with_phase_and_no_start_time(
        mock: &mut MockKubeInterface,
        pod_selector: &'static str,
        result_file: &'static str,
        specified_phase: &'static str,
    ) {
        trace!(
            "mock.expect_find_pods_with_label pod_selector:{}",
            pod_selector
        );
        mock.expect_find_pods_with_label()
            .times(1)
            .withf(move |selector| selector == pod_selector)
            .returning(move |_| {
                let pods_json = file::read_file_to_string(result_file);
                let phase_adjusted_json = pods_json.replace(
                    "\"phase\": \"Running\"",
                    &format!("\"phase\": \"{}\"", specified_phase),
                );
                let start_time_adjusted_json =
                    phase_adjusted_json.replace("\"startTime\": \"2020-02-25T20:48:03Z\",", "");
                let pods: PodList = serde_json::from_str(&start_time_adjusted_json).unwrap();
                Ok(pods)
            });
    }

    #[derive(Clone)]
    struct HandleInstanceWork {
        find_pods_selector: &'static str,
        find_pods_result: &'static str,
        find_pods_phase: Option<&'static str>,
        find_pods_start_time: Option<DateTime<Utc>>,
        find_pods_delete_start_time: bool,
        config_work: HandleConfigWork,
        deletion_work: Option<HandleDeletionWork>,
        addition_work: Option<HandleAdditionWork>,
    }

    #[derive(Clone)]
    struct HandleConfigWork {
        find_config_name: &'static str,
        find_config_namespace: &'static str,
        find_config_result: &'static str,
    }

    fn configure_for_handle_instance_change(
        mock: &mut MockKubeInterface,
        work: &HandleInstanceWork,
    ) {
        config_for_tests::configure_find_config(
            mock,
            work.config_work.find_config_name,
            work.config_work.find_config_namespace,
            work.config_work.find_config_result,
            false,
        );
        if let Some(phase) = work.find_pods_phase {
            if let Some(start_time) = work.find_pods_start_time {
                configure_find_pods_with_phase_and_start_time(
                    mock,
                    work.find_pods_selector,
                    work.find_pods_result,
                    phase,
                    start_time,
                );
            } else if work.find_pods_delete_start_time {
                configure_find_pods_with_phase_and_no_start_time(
                    mock,
                    work.find_pods_selector,
                    work.find_pods_result,
                    phase,
                );
            } else {
                configure_find_pods_with_phase(
                    mock,
                    work.find_pods_selector,
                    work.find_pods_result,
                    phase,
                );
            }
        } else {
            config_for_tests::configure_find_pods(
                mock,
                work.find_pods_selector,
                work.find_pods_result,
                false,
            );
        }

        if let Some(deletion_work) = &work.deletion_work {
            configure_for_handle_deletion_work(mock, deletion_work);
        }

        if let Some(addition_work) = &work.addition_work {
            configure_for_handle_addition_work(mock, addition_work);
        }
    }

    #[derive(Clone)]
    struct HandleDeletionWork {
        broker_pod_names: Vec<&'static str>,
        // instance_svc_names: Vec<&'static str>,
        cleanup_namespaces: Vec<&'static str>,
    }

    fn configure_deletion_work_for_config_a_359973() -> HandleDeletionWork {
        HandleDeletionWork {
            broker_pod_names: vec!["node-a-config-a-359973-pod"],
            // instance_svc_names: vec!["config-a-359973-svc"],
            cleanup_namespaces: vec!["config-a-namespace"],
        }
    }

    fn configure_deletion_work_for_config_a_b494b6() -> HandleDeletionWork {
        HandleDeletionWork {
            broker_pod_names: vec!["config-a-b494b6-pod"],
            // instance_svc_names: vec!["config-a-b494b6-svc"],
            cleanup_namespaces: vec!["config-a-namespace"],
        }
    }

    fn configure_for_handle_deletion_work(mock: &mut MockKubeInterface, work: &HandleDeletionWork) {
        for i in 0..work.broker_pod_names.len() {
            let broker_pod_name = work.broker_pod_names[i];
            let cleanup_namespace = work.cleanup_namespaces[i];

            config_for_tests::configure_remove_pod(mock, broker_pod_name, cleanup_namespace);
        }
    }

    #[derive(Clone)]
    struct HandleAdditionWork {
        new_pod_names: Vec<&'static str>,
        new_pod_instance_names: Vec<&'static str>,
        new_pod_namespaces: Vec<&'static str>,
    }

    fn configure_add_shared_config_a_359973(pod_name: &'static str) -> HandleAdditionWork {
        HandleAdditionWork {
            new_pod_names: vec![pod_name],
            new_pod_instance_names: vec!["config-a-359973"],
            new_pod_namespaces: vec!["config-a-namespace"],
        }
    }
    fn get_config_work() -> HandleConfigWork {
        HandleConfigWork {
            find_config_name: "config-a",
            find_config_namespace: "config-a-namespace",
            find_config_result: "../test/json/config-a.json",
        }
    }
    fn configure_add_local_config_a_b494b6() -> HandleAdditionWork {
        HandleAdditionWork {
            new_pod_names: vec!["config-a-b494b6-pod"],
            new_pod_instance_names: vec!["config-a-b494b6"],
            new_pod_namespaces: vec!["config-a-namespace"],
        }
    }

    fn configure_for_handle_addition_work(mock: &mut MockKubeInterface, work: &HandleAdditionWork) {
        for i in 0..work.new_pod_names.len() {
            config_for_tests::configure_add_pod(
                mock,
                work.new_pod_names[i],
                work.new_pod_namespaces[i],
                AKRI_INSTANCE_LABEL_NAME,
                work.new_pod_instance_names[i],
            );
        }
    }

    async fn run_handle_instance_change_test(
        mock: &mut MockKubeInterface,
        instance_file: &'static str,
        action: &'static InstanceAction,
    ) {
        trace!("run_handle_instance_change_test enter");
        let instance_json = file::read_file_to_string(instance_file);
        let instance: Instance = serde_json::from_str(&instance_json).unwrap();
        handle_instance(
            match action {
                InstanceAction::Add | InstanceAction::Update => Event::Applied(instance),
                InstanceAction::Remove => Event::Deleted(instance),
            },
            mock,
            &mut false,
        )
        .await
        .unwrap();
        trace!("run_handle_instance_change_test exit");
    }

    // Test that watcher errors on restarts unless it is the first restart (aka initial startup)
    #[tokio::test]
    async fn test_handle_watcher_restart() {
        let _ = env_logger::builder().is_test(true).try_init();
        let mut first_event = true;
        assert!(handle_instance(
            Event::Restarted(Vec::new()),
            &MockKubeInterface::new(),
            &mut first_event
        )
        .await
        .is_ok());
        first_event = false;
        assert!(handle_instance(
            Event::Restarted(Vec::new()),
            &MockKubeInterface::new(),
            &mut first_event
        )
        .await
        .is_err());
    }

    #[tokio::test]
    async fn test_internal_handle_existing_instances_no_instances() {
        let _ = env_logger::builder().is_test(true).try_init();

        let mut mock = MockKubeInterface::new();
        config_for_tests::configure_get_instances(&mut mock, "../test/json/empty-list.json", false);
        internal_handle_existing_instances(&mock).await.unwrap();
    }

    #[tokio::test]
    async fn test_handle_instance_change_for_add_new_local_instance() {
        let _ = env_logger::builder().is_test(true).try_init();

        let mut mock = MockKubeInterface::new();
        configure_for_handle_instance_change(
            &mut mock,
            &HandleInstanceWork {
                find_pods_selector: "akri.sh/instance=config-a-b494b6",
                find_pods_result: "../test/json/empty-list.json",
                find_pods_phase: None,
                find_pods_start_time: None,
                find_pods_delete_start_time: false,
                config_work: get_config_work(),
                deletion_work: None,
                addition_work: Some(configure_add_local_config_a_b494b6()),
            },
        );
        run_handle_instance_change_test(
            &mut mock,
            "../test/json/local-instance.json",
            &InstanceAction::Add,
        )
        .await;
    }

    #[tokio::test]
    async fn test_handle_instance_change_for_remove_running_local_instance() {
        let _ = env_logger::builder().is_test(true).try_init();

        let mut mock = MockKubeInterface::new();
        configure_for_handle_instance_change(
            &mut mock,
            &HandleInstanceWork {
                find_pods_selector: "akri.sh/instance=config-a-b494b6",
                find_pods_result: "../test/json/running-pod-list-for-config-a-local.json",
                find_pods_phase: None,
                find_pods_start_time: None,
                find_pods_delete_start_time: false,
                config_work: get_config_work(),
                deletion_work: Some(configure_deletion_work_for_config_a_b494b6()),
                addition_work: None,
            },
        );
        run_handle_instance_change_test(
            &mut mock,
            "../test/json/local-instance.json",
            &InstanceAction::Remove,
        )
        .await;
    }

    #[tokio::test]
    async fn test_handle_instance_change_for_add_new_shared_instance() {
        let _ = env_logger::builder().is_test(true).try_init();

        let mut mock = MockKubeInterface::new();
        configure_for_handle_instance_change(
            &mut mock,
            &HandleInstanceWork {
                find_pods_selector: "akri.sh/instance=config-a-359973",
                find_pods_result: "../test/json/empty-list.json",
                find_pods_phase: None,
                find_pods_start_time: None,
                find_pods_delete_start_time: false,
                config_work: get_config_work(),
                deletion_work: None,
                addition_work: Some(configure_add_shared_config_a_359973(
                    "node-a-config-a-359973-pod",
                )),
            },
        );
        run_handle_instance_change_test(
            &mut mock,
            "../test/json/shared-instance.json",
            &InstanceAction::Add,
        )
        .await;
    }

    #[tokio::test]
    async fn test_handle_instance_change_for_remove_running_shared_instance() {
        let _ = env_logger::builder().is_test(true).try_init();

        let mut mock = MockKubeInterface::new();
        configure_for_handle_instance_change(
            &mut mock,
            &HandleInstanceWork {
                find_pods_selector: "akri.sh/instance=config-a-359973",
                find_pods_result: "../test/json/running-pod-list-for-config-a-shared.json",
                find_pods_phase: None,
                find_pods_start_time: None,
                find_pods_delete_start_time: false,
                config_work: get_config_work(),
                deletion_work: Some(configure_deletion_work_for_config_a_359973()),
                addition_work: None,
            },
        );
        run_handle_instance_change_test(
            &mut mock,
            "../test/json/shared-instance.json",
            &InstanceAction::Remove,
        )
        .await;
    }

    #[tokio::test]
    async fn test_handle_instance_change_for_update_active_shared_instance() {
        let _ = env_logger::builder().is_test(true).try_init();

        let mut mock = MockKubeInterface::new();
        configure_for_handle_instance_change(
            &mut mock,
            &HandleInstanceWork {
                find_pods_selector: "akri.sh/instance=config-a-359973",
                find_pods_result: "../test/json/running-pod-list-for-config-a-shared.json",
                find_pods_phase: None,
                find_pods_start_time: None,
                find_pods_delete_start_time: false,
                config_work: get_config_work(),
                deletion_work: Some(configure_deletion_work_for_config_a_359973()),
                addition_work: Some(configure_add_shared_config_a_359973(
                    "node-b-config-a-359973-pod",
                )),
            },
        );
        run_handle_instance_change_test(
            &mut mock,
            "../test/json/shared-instance-update.json",
            &InstanceAction::Update,
        )
        .await;
    }

    #[tokio::test]
    async fn test_handle_instance_change_when_node_disappears_shared() {
        let _ = env_logger::builder().is_test(true).try_init();

        let deleted_node = "node-b";
        let instance_file = "../test/json/shared-instance-update.json";
        let instance_json = file::read_file_to_string(instance_file);
        let kube_object_instance: Instance = serde_json::from_str(&instance_json).unwrap();
        let mut instance = kube_object_instance.spec;
        instance.nodes = instance
            .nodes
            .iter()
            .filter_map(|n| {
                if n != deleted_node {
                    Some(n.to_string())
                } else {
                    None
                }
            })
            .collect();
        instance.device_usage = instance
            .device_usage
            .iter()
            .map(|(k, v)| {
                if v != deleted_node {
                    (k.to_string(), v.to_string())
                } else {
                    (k.to_string(), "".to_string())
                }
            })
            .collect::<HashMap<String, String>>();

        let mut mock = MockKubeInterface::new();
        configure_for_handle_instance_change(
            &mut mock,
            &HandleInstanceWork {
                find_pods_selector: "akri.sh/instance=config-a-359973",
                find_pods_result: "../test/json/running-pod-list-for-config-a-shared.json",
                find_pods_phase: None,
                find_pods_start_time: None,
                find_pods_delete_start_time: false,
                config_work: get_config_work(),
                deletion_work: Some(configure_deletion_work_for_config_a_359973()),
                addition_work: Some(configure_add_shared_config_a_359973(
                    "node-b-config-a-359973-pod",
                )),
            },
        );
        run_handle_instance_change_test(&mut mock, instance_file, &InstanceAction::Update).await;
    }

    /// Checks that the BROKER_POD_COUNT_METRIC is appropriately incremented
    /// and decremented when an instance is added and deleted (and pods are
    /// created and deleted). Cannot be run in parallel with other tests
    /// due to the metric being a global variable and modified unpredictably by
    /// other tests.
    /// Run with: cargo test -- test_broker_pod_count_metric --ignored
    #[tokio::test]
    #[ignore]
    async fn test_broker_pod_count_metric() {
        let _ = env_logger::builder().is_test(true).try_init();
        BROKER_POD_COUNT_METRIC
            .with_label_values(&["config-a", "node-a"])
            .set(0);

        let mut mock = MockKubeInterface::new();
        configure_for_handle_instance_change(
            &mut mock,
            &HandleInstanceWork {
                find_pods_selector: "akri.sh/instance=config-a-b494b6",
                find_pods_result: "../test/json/empty-list.json",
                find_pods_phase: None,
                find_pods_start_time: None,
                find_pods_delete_start_time: false,
                config_work: get_config_work(),
                deletion_work: None,
                addition_work: Some(configure_add_local_config_a_b494b6()),
            },
        );
        run_handle_instance_change_test(
            &mut mock,
            "../test/json/local-instance.json",
            &InstanceAction::Add,
        )
        .await;

        // Check that broker pod count metric has been incremented to include new pod for this instance
        assert_eq!(
            BROKER_POD_COUNT_METRIC
                .with_label_values(&["config-a", "node-a"])
                .get(),
            1
        );

        configure_for_handle_instance_change(
            &mut mock,
            &HandleInstanceWork {
                find_pods_selector: "akri.sh/instance=config-a-b494b6",
                find_pods_result: "../test/json/running-pod-list-for-config-a-local.json",
                find_pods_phase: None,
                find_pods_start_time: None,
                find_pods_delete_start_time: false,
                config_work: get_config_work(),
                deletion_work: Some(configure_deletion_work_for_config_a_b494b6()),
                addition_work: None,
            },
        );
        run_handle_instance_change_test(
            &mut mock,
            "../test/json/local-instance.json",
            &InstanceAction::Remove,
        )
        .await;

        // Check that broker pod count metric has been decremented to reflect deleted instance and pod
        assert_eq!(
            BROKER_POD_COUNT_METRIC
                .with_label_values(&["config-a", "node-a"])
                .get(),
            0
        );
    }
}<|MERGE_RESOLUTION|>--- conflicted
+++ resolved
@@ -160,14 +160,8 @@
 // TODO: add Pod name so does not need to be
 // generated on deletes and remove Option wrappers.
 #[derive(Clone, Debug, PartialEq)]
-<<<<<<< HEAD
-struct PodContext {
-    pod_name: String,
-    node_name: Option<String>,
-=======
 pub(crate) struct PodContext {
     pub(crate) node_name: Option<String>,
->>>>>>> 8d4ec4c3
     namespace: Option<String>,
     action: PodAction,
 }
@@ -212,17 +206,8 @@
         .as_ref()
         .ok_or_else(|| anyhow::anyhow!("No pod phase found for Pod {:?}", pod_name))?;
 
-<<<<<<< HEAD
-    let mut update_pod_context = PodContext {
-        pod_name: k8s_pod.metadata.name.clone().unwrap(),
-        node_name: Some(node_to_run_pod_on.to_string()),
-        namespace: k8s_pod.metadata.namespace.clone(),
-        action: PodAction::NoAction,
-    };
-=======
     let mut update_pod_context = create_pod_context(k8s_pod, PodAction::NoAction)?;
     let node_to_run_pod_on = update_pod_context.node_name.as_ref().unwrap();
->>>>>>> 8d4ec4c3
 
     // Early exits above ensure unwrap will not panic
     let pod_start_time = k8s_pod.status.as_ref().unwrap().start_time.clone();
@@ -274,16 +259,12 @@
         instance_shared,
         &"pod".to_string()
     );
-<<<<<<< HEAD
-    let pod_app_name = context.pod_name.as_ref();
-=======
     let pod_app_name = pod::create_broker_app_name(
         instance_name,
         Some(context_node_name),
         instance_shared,
         &"pod".to_string(),
     );
->>>>>>> 8d4ec4c3
     trace!(
         "handle_deletion_work - pod::remove_pod name={:?}, namespace={:?}",
         &pod_app_name,
